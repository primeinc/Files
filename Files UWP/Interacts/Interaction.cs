--- conflicted
+++ resolved
@@ -39,206 +39,7 @@
 
         public void List_ItemClick(object sender, DoubleTappedRoutedEventArgs e)
         {
-<<<<<<< HEAD
-            try
-            {
-                if (App.selectedTabInstance.accessibleContentFrame.SourcePageType == typeof(GenericFileBrowser))
-                {
-                    var clickedOnItem = (tabInstance.accessibleContentFrame.Content as GenericFileBrowser).data.SelectedItem as ListedItem;
-                    if (clickedOnItem != null)
-                    {
-                        // Access MRU List
-                        var mostRecentlyUsed = Windows.Storage.AccessCache.StorageApplicationPermissions.MostRecentlyUsedList;
-
-                        if (clickedOnItem.FileType == "Folder")
-                        {
-                            // Add location to MRU List
-                            mostRecentlyUsed.Add(await StorageFolder.GetFolderFromPathAsync(clickedOnItem.FilePath));
-
-                            tabInstance.instanceViewModel.Universal.path = clickedOnItem.FilePath;
-                            tabInstance.PathText.Text = clickedOnItem.FilePath;
-                            if (App.selectedTabInstance.accessibleContentFrame.SourcePageType == typeof(GenericFileBrowser))
-                            {
-                                (tabInstance.accessibleContentFrame.Content as GenericFileBrowser).TextState.isVisible = Visibility.Collapsed;
-                            }
-                            else if (App.selectedTabInstance.accessibleContentFrame.SourcePageType == typeof(PhotoAlbum))
-                            {
-                                (tabInstance.accessibleContentFrame.Content as PhotoAlbum).TextState.isVisible = Visibility.Collapsed;
-                            }
-                            tabInstance.FS.isEnabled = false;
-                            if (clickedOnItem.FilePath == Environment.GetFolderPath(Environment.SpecialFolder.DesktopDirectory))
-                            {
-                                tabInstance.PathText.Text = "Desktop";
-                                tabInstance.locationsList.SelectedIndex = 1;
-                                tabInstance.accessibleContentFrame.Navigate(typeof(GenericFileBrowser), YourHome.DesktopPath, new SuppressNavigationTransitionInfo());
-
-                            }
-                            else if (clickedOnItem.FilePath == Environment.GetFolderPath(Environment.SpecialFolder.MyDocuments))
-                            {
-                                tabInstance.PathText.Text = "Documents";
-                                tabInstance.locationsList.SelectedIndex = 3;
-                                tabInstance.accessibleContentFrame.Navigate(typeof(GenericFileBrowser), YourHome.DocumentsPath, new SuppressNavigationTransitionInfo());
-                            }
-                            else if (clickedOnItem.FilePath == (Environment.GetFolderPath(Environment.SpecialFolder.UserProfile) + @"\Downloads"))
-                            {
-                                tabInstance.PathText.Text = "Downloads";
-                                tabInstance.locationsList.SelectedIndex = 2;
-                                tabInstance.accessibleContentFrame.Navigate(typeof(GenericFileBrowser), YourHome.DownloadsPath, new SuppressNavigationTransitionInfo());
-                            }
-                            else if (clickedOnItem.FilePath == Environment.GetFolderPath(Environment.SpecialFolder.MyPictures))
-                            {
-                                tabInstance.locationsList.SelectedIndex = 4;
-                                tabInstance.accessibleContentFrame.Navigate(typeof(GenericFileBrowser), YourHome.PicturesPath, new SuppressNavigationTransitionInfo());
-                                tabInstance.PathText.Text = "Pictures";
-                            }
-                            else if (clickedOnItem.FilePath == Environment.GetFolderPath(Environment.SpecialFolder.MyMusic))
-                            {
-                                tabInstance.PathText.Text = "Music";
-                                tabInstance.locationsList.SelectedIndex = 5;
-                                tabInstance.accessibleContentFrame.Navigate(typeof(GenericFileBrowser), YourHome.MusicPath, new SuppressNavigationTransitionInfo());
-                            }
-                            else if (clickedOnItem.FilePath == (Environment.GetFolderPath(Environment.SpecialFolder.UserProfile) + @"\OneDrive"))
-                            {
-                                tabInstance.PathText.Text = "OneDrive";
-                                tabInstance.drivesList.SelectedIndex = 1;
-                                tabInstance.accessibleContentFrame.Navigate(typeof(GenericFileBrowser), YourHome.OneDrivePath, new SuppressNavigationTransitionInfo());
-                            }
-                            else if (clickedOnItem.FilePath == Environment.GetFolderPath(Environment.SpecialFolder.MyVideos))
-                            {
-                                tabInstance.PathText.Text = "Videos";
-                                tabInstance.locationsList.SelectedIndex = 6;
-                                tabInstance.accessibleContentFrame.Navigate(typeof(GenericFileBrowser), YourHome.VideosPath, new SuppressNavigationTransitionInfo());
-                            }
-                            else
-                            {
-                                if (clickedOnItem.FilePath.Split(@"\")[0].Contains("C:"))
-                                {
-                                    tabInstance.drivesList.SelectedIndex = 0;
-                                }
-                                tabInstance.instanceViewModel.Universal.path = clickedOnItem.FilePath;
-                                tabInstance.accessibleContentFrame.Navigate(typeof(GenericFileBrowser), tabInstance.instanceViewModel.Universal.path, new SuppressNavigationTransitionInfo());
-                            }
-                        }
-                        else if (clickedOnItem.FileType == "Application")
-                        {
-                            // Add location to MRU List
-                            mostRecentlyUsed.Add(await StorageFile.GetFileFromPathAsync(clickedOnItem.FilePath));
-                            await LaunchExe(clickedOnItem.FilePath);
-                        }
-                        else
-                        {
-                            StorageFile file = await StorageFile.GetFileFromPathAsync(clickedOnItem.FilePath);
-                            // Add location to MRU List
-                            mostRecentlyUsed.Add(file);
-                            var options = new LauncherOptions
-                            {
-                                DisplayApplicationPicker = false
-
-                            };
-                            await Launcher.LaunchFileAsync(file, options);
-                        }
-                    }
-                }
-                else if (App.selectedTabInstance.accessibleContentFrame.SourcePageType == typeof(PhotoAlbum))
-                {
-                    var clickedOnItem = (tabInstance.accessibleContentFrame.Content as PhotoAlbum).gv.SelectedItem as ListedItem;
-                    var CurrentInstance = App.selectedTabInstance;
-                    if (clickedOnItem != null)
-                    {
-                        // Access MRU List
-                        var mostRecentlyUsed = Windows.Storage.AccessCache.StorageApplicationPermissions.MostRecentlyUsedList;
-
-                        if (clickedOnItem.FileType == "Folder")
-                        {
-                            // Add location to MRU List
-                            mostRecentlyUsed.Add(await StorageFolder.GetFolderFromPathAsync(clickedOnItem.FilePath));
-
-                            var TabInstance = CurrentInstance;
-                            tabInstance.instanceViewModel.Universal.path = clickedOnItem.FilePath;
-                            tabInstance.PathText.Text = clickedOnItem.FilePath;
-                            tabInstance.FS.isEnabled = false;
-                            if (clickedOnItem.FilePath == Environment.GetFolderPath(Environment.SpecialFolder.DesktopDirectory))
-                            {
-                                tabInstance.PathText.Text = "Desktop";
-                                tabInstance.locationsList.SelectedIndex = 1;
-                                tabInstance.accessibleContentFrame.Navigate(typeof(PhotoAlbum), YourHome.DesktopPath, new SuppressNavigationTransitionInfo());
-                            }
-                            else if (clickedOnItem.FilePath == Environment.GetFolderPath(Environment.SpecialFolder.MyDocuments))
-                            {
-                                tabInstance.PathText.Text = "Documents";
-                                tabInstance.locationsList.SelectedIndex = 3;
-                                tabInstance.accessibleContentFrame.Navigate(typeof(PhotoAlbum), YourHome.DocumentsPath, new SuppressNavigationTransitionInfo());
-                            }
-                            else if (clickedOnItem.FilePath == (Environment.GetFolderPath(Environment.SpecialFolder.UserProfile) + @"\Downloads"))
-                            {
-                                tabInstance.PathText.Text = "Downloads";
-                                tabInstance.locationsList.SelectedIndex = 2;
-                                tabInstance.accessibleContentFrame.Navigate(typeof(PhotoAlbum), YourHome.DownloadsPath, new SuppressNavigationTransitionInfo());
-                            }
-                            else if (clickedOnItem.FilePath == Environment.GetFolderPath(Environment.SpecialFolder.MyPictures))
-                            {
-                                tabInstance.accessibleContentFrame.Navigate(typeof(PhotoAlbum), YourHome.PicturesPath, new SuppressNavigationTransitionInfo());
-                                tabInstance.locationsList.SelectedIndex = 4;
-                                tabInstance.PathText.Text = "Pictures";
-                            }
-                            else if (clickedOnItem.FilePath == Environment.GetFolderPath(Environment.SpecialFolder.MyMusic))
-                            {
-                                tabInstance.PathText.Text = "Music";
-                                tabInstance.locationsList.SelectedIndex = 5;
-                                tabInstance.accessibleContentFrame.Navigate(typeof(PhotoAlbum), YourHome.MusicPath, new SuppressNavigationTransitionInfo());
-                            }
-                            else if (clickedOnItem.FilePath == (Environment.GetFolderPath(Environment.SpecialFolder.UserProfile) + @"\OneDrive"))
-                            {
-                                tabInstance.PathText.Text = "OneDrive";
-                                tabInstance.drivesList.SelectedIndex = 1;
-                                tabInstance.accessibleContentFrame.Navigate(typeof(PhotoAlbum), YourHome.OneDrivePath, new SuppressNavigationTransitionInfo());
-                            }
-                            else if (clickedOnItem.FilePath == Environment.GetFolderPath(Environment.SpecialFolder.MyVideos))
-                            {
-                                tabInstance.PathText.Text = "Videos";
-                                tabInstance.drivesList.SelectedIndex = 6;
-                                tabInstance.accessibleContentFrame.Navigate(typeof(PhotoAlbum), YourHome.VideosPath, new SuppressNavigationTransitionInfo());
-                            }
-                            else
-                            {
-                                tabInstance.drivesList.SelectedIndex = 0;
-                                tabInstance.PathText.Text = clickedOnItem.FilePath;
-                                tabInstance.accessibleContentFrame.Navigate(typeof(PhotoAlbum), clickedOnItem.FilePath, new SuppressNavigationTransitionInfo());
-                            }
-                        }
-                        else if (clickedOnItem.FileType == "Application")
-                        {
-                            // Add location to MRU List
-                            mostRecentlyUsed.Add(await StorageFile.GetFileFromPathAsync(clickedOnItem.FilePath));
-                            await LaunchExe(clickedOnItem.FilePath);
-                        }
-                        else
-                        {
-                            StorageFile file = await StorageFile.GetFileFromPathAsync(clickedOnItem.FilePath);
-                            // Add location to MRU List
-                            mostRecentlyUsed.Add(file);
-                            var options = new LauncherOptions
-                            {
-                                DisplayApplicationPicker = false
-
-                            };
-                            await Launcher.LaunchFileAsync(file, options);
-                        }
-                    }
-
-                }
-            }
-            catch (FileNotFoundException)
-            {
-                MessageDialog dialog = new MessageDialog("The file you are attempting to access may have been moved or deleted.", "File Not Found");
-                await dialog.ShowAsync();
-                NavigationActions.Refresh_Click(null, null);
-            }
-            
-
-=======
             OpenSelectedItems(false);
->>>>>>> 2e93cfbf
         }
 
         public async void OpenInNewWindowItem_Click(object sender, RoutedEventArgs e)
