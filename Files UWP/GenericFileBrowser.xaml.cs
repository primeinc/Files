﻿using Microsoft.Toolkit.Uwp.UI.Controls;
using System;
using System.ComponentModel;
using Windows.ApplicationModel.DataTransfer;
using Windows.Storage;
using Windows.UI.Xaml;
using Windows.UI.Xaml.Controls;
using Windows.UI.Xaml.Navigation;
using Files.Filesystem;
using Files.Navigation;
using Files.Interacts;
using System.Diagnostics;
using Windows.UI.Core;
using System.Text.RegularExpressions;
using System.IO;
using Windows.System;
using Windows.UI.Xaml.Input;

namespace Files
{
    public sealed partial class GenericFileBrowser : Page
    {
        public TextBlock emptyTextGFB;
        public TextBlock textBlock;
        public DataGrid data;
        public MenuFlyout context;
        public MenuFlyout emptySpaceContext;
        public MenuFlyout HeaderContextMenu;
        public Page GFBPageName;
        public ContentDialog AddItemBox;
        public ContentDialog NameBox;
        public string previousFileName;
        public TextBox inputFromRename;
        public string inputForRename;
        public Flyout CopiedFlyout;
        public Grid grid;
        public ProgressBar progressBar;
        ItemViewModel viewModelInstance;
        ProHome tabInstance;

        public EmptyFolderTextState TextState { get; set; } = new EmptyFolderTextState();

        public GenericFileBrowser()
        {
            this.InitializeComponent();
            GFBPageName = GenericItemView;
            emptyTextGFB = EmptyText;
            progressBar = progBar;
            progressBar.Visibility = Visibility.Collapsed;
            data = AllView;
            context = RightClickContextMenu;
            HeaderContextMenu = HeaderRightClickMenu;
            grid = RootGrid;
            Clipboard.ContentChanged += Clipboard_ContentChanged;
            RefreshEmptySpace.Click += NavigationActions.Refresh_Click;
            Frame rootFrame = Window.Current.Content as Frame;
            InstanceTabsView instanceTabsView = rootFrame.Content as InstanceTabsView;
            instanceTabsView.TabStrip_SelectionChanged(null, null);
            tabInstance = App.selectedTabInstance;
            if (tabInstance.instanceViewModel == null && tabInstance.instanceInteraction == null)
            {
                tabInstance.instanceViewModel = new ItemViewModel();
                tabInstance.instanceInteraction = new Interaction();
            }
            viewModelInstance = tabInstance.instanceViewModel;
            PasteEmptySpace.Click += tabInstance.instanceInteraction.PasteItem_ClickAsync;
            OpenItem.Click += tabInstance.instanceInteraction.OpenItem_Click;
            ShareItem.Click += tabInstance.instanceInteraction.ShareItem_Click;
            DeleteItem.Click += tabInstance.instanceInteraction.DeleteItem_Click;
            RenameItem.Click += tabInstance.instanceInteraction.RenameItem_Click;
            CutItem.Click += tabInstance.instanceInteraction.CutItem_Click;
            CopyItem.Click += tabInstance.instanceInteraction.CopyItem_ClickAsync;
            SidebarPinItem.Click += tabInstance.instanceInteraction.PinItem_Click;
            OpenInNewTab.Click += tabInstance.instanceInteraction.OpenDirectoryInNewTab_Click;
            AllView.RightTapped += tabInstance.instanceInteraction.AllView_RightTapped;
            AllView.DoubleTapped += tabInstance.instanceInteraction.List_ItemClick;
            OpenTerminal.Click += tabInstance.instanceInteraction.OpenDirectoryInTerminal;
            NewFolder.Click += tabInstance.instanceInteraction.NewFolder_Click;
            NewBitmapImage.Click += tabInstance.instanceInteraction.NewBitmapImage_Click;
            NewTextDocument.Click += tabInstance.instanceInteraction.NewTextDocument_Click;
            PropertiesItem.Click += tabInstance.ShowPropertiesButton_Click;
            OpenInNewWindowItem.Click += tabInstance.instanceInteraction.OpenInNewWindowItem_Click;
        }

        private void Clipboard_ContentChanged(object sender, object e)
        {
            try
            {
                DataPackageView packageView = Clipboard.GetContent();
                if (packageView.Contains(StandardDataFormats.StorageItems))
                {
                    App.PS.isEnabled = true;
                }
                else
                {
                    App.PS.isEnabled = false;
                }
            }
            catch (Exception)
            {
                App.PS.isEnabled = false;
            }

        }

        protected override void OnNavigatedTo(NavigationEventArgs eventArgs)
        {
            base.OnNavigatedTo(eventArgs);
            
            tabInstance.BackButton.IsEnabled = tabInstance.accessibleContentFrame.CanGoBack;
            tabInstance.ForwardButton.IsEnabled = tabInstance.accessibleContentFrame.CanGoForward;
            tabInstance.RefreshButton.IsEnabled = true;
            var parameters = (string)eventArgs.Parameter;
            tabInstance.instanceViewModel.Universal.path = parameters;

            if (tabInstance.instanceViewModel.Universal.path == Path.GetPathRoot(tabInstance.instanceViewModel.Universal.path))
            {
                tabInstance.UpButton.IsEnabled = false;
            }
            else
            {
                tabInstance.UpButton.IsEnabled = true;
            }

            Clipboard_ContentChanged(null, null);
            tabInstance.AlwaysPresentCommands.isEnabled = true;

            TextState.isVisible = Visibility.Collapsed;

            tabInstance.instanceViewModel.AddItemsToCollectionAsync(tabInstance.instanceViewModel.Universal.path);
            if (parameters.Equals(Environment.GetFolderPath(Environment.SpecialFolder.DesktopDirectory)))
            {
                tabInstance.PathText.Text = "Desktop";
            }
            else if (parameters.Equals(Environment.GetFolderPath(Environment.SpecialFolder.MyDocuments)))
            {
                tabInstance.PathText.Text = "Documents";
            }
            else if (parameters.Equals(Environment.GetFolderPath(Environment.SpecialFolder.UserProfile) + @"\Downloads"))
            {
                tabInstance.PathText.Text = "Downloads";
            }
            else if (parameters.Equals(Environment.GetFolderPath(Environment.SpecialFolder.MyPictures)))
            {
                tabInstance.PathText.Text = "Pictures";
            }
            else if (parameters.Equals(Environment.GetFolderPath(Environment.SpecialFolder.MyMusic)))
            {
                tabInstance.PathText.Text = "Music";
            }
            else if (parameters.Equals(Environment.GetFolderPath(Environment.SpecialFolder.UserProfile) + @"\OneDrive"))
            {
                tabInstance.PathText.Text = "OneDrive";
            }
            else if (parameters.Equals(Environment.GetFolderPath(Environment.SpecialFolder.MyVideos)))
            {
                tabInstance.PathText.Text = "Videos";
            }
            else
            {
                if (parameters.Equals(@"C:\") || parameters.Equals(@"c:\"))
                {
                    tabInstance.PathText.Text = @"Local Disk (C:\)";
                }
                else
                {
                    tabInstance.PathText.Text = parameters;

                }
            }

            // Reset DataGrid Rows that may be in "cut" command mode
            tabInstance.instanceInteraction.dataGridRows.Clear();
            Interaction.FindChildren<DataGridRow>(tabInstance.instanceInteraction.dataGridRows, (tabInstance.accessibleContentFrame.Content as GenericFileBrowser).GFBPageName.Content);
            foreach (DataGridRow dataGridRow in tabInstance.instanceInteraction.dataGridRows)
            {
                if (data.Columns[0].GetCellContent(dataGridRow).Opacity < 1)
                {
                    data.Columns[0].GetCellContent(dataGridRow).Opacity = 1;
                }
            }
            
        }

        protected override void OnNavigatingFrom(NavigatingCancelEventArgs e)
        {
            base.OnNavigatingFrom(e);
            if(tabInstance.instanceViewModel._fileQueryResult != null)
            {
                tabInstance.instanceViewModel._fileQueryResult.ContentsChanged -= tabInstance.instanceViewModel.FileContentsChanged;
            }

            //this.Bindings.StopTracking();
        }

        private void AllView_DragOver(object sender, DragEventArgs e)
        {
            e.AcceptedOperation = DataPackageOperation.Copy;
            
        }

        private async void AllView_DropAsync(object sender, DragEventArgs e)
        {
            if (e.DataView.Contains(StandardDataFormats.StorageItems))
            {
                    foreach (IStorageItem item in await e.DataView.GetStorageItemsAsync())
                    {
                        if (item.IsOfType(StorageItemTypes.Folder))
                        {
                            tabInstance.instanceInteraction.CloneDirectoryAsync((item as StorageFolder).Path, tabInstance.instanceViewModel.Universal.path, (item as StorageFolder).DisplayName);
                        }
                        else
                        {
                            await (item as StorageFile).CopyAsync(await StorageFolder.GetFolderFromPathAsync(tabInstance.instanceViewModel.Universal.path));
                        }
                    }
            }
        }

        private void ContentDialog_PrimaryButtonClick(ContentDialog sender, ContentDialogButtonClickEventArgs args)
        {
            this.progressBar.Visibility = Visibility.Collapsed;
        }

        private void AllView_PreparingCellForEdit(object sender, DataGridPreparingCellForEditEventArgs e)
        {
            var textBox = e.EditingElement as TextBox;
            var selectedItem = data.SelectedItem as ListedItem;
            int extensionLength = selectedItem.DotFileExtension?.Length ?? 0;

            previousFileName = selectedItem.FileName;
            textBox.Focus(FocusState.Programmatic); // Without this, cannot edit text box when renaming via right-click
            textBox.Select(0, selectedItem.FileName.Length - extensionLength);
        }

        private async void AllView_CellEditEnding(object sender, DataGridCellEditEndingEventArgs e)
        {
            if (e.EditAction == DataGridEditAction.Cancel)
                return;

            var selectedItem = data.SelectedItem as ListedItem;
            string currentName = previousFileName;
            string newName = (e.EditingElement as TextBox).Text;

            bool successful = await tabInstance.instanceInteraction.RenameFileItem(selectedItem, currentName, newName);
            if (!successful)
            {
                selectedItem.FileName = currentName;
                ((sender as DataGrid).Columns[1].GetCellContent(e.Row) as TextBlock).Text = currentName;
            }
        }

        private void ContentDialog_Loaded(object sender, RoutedEventArgs e)
        {
            //AddDialogFrame.Navigate(typeof(AddItem), new SuppressNavigationTransitionInfo());
        }

        private void GenericItemView_PointerReleased(object sender, Windows.UI.Xaml.Input.PointerRoutedEventArgs e)
        {
            data.SelectedItem = null;
            tabInstance.HomeItems.isEnabled = false;
            tabInstance.ShareItems.isEnabled = false;
        }

        private void AllView_SelectionChanged(object sender, SelectionChangedEventArgs e)
        {
            AllView.CommitEdit();
            if(e.AddedItems.Count > 0)
            {
                tabInstance.HomeItems.isEnabled = true;
                tabInstance.ShareItems.isEnabled = true;

            }
            else if(data.SelectedItems.Count == 0)
            {
                tabInstance.HomeItems.isEnabled = false;
                tabInstance.ShareItems.isEnabled = false;
            }
        }

        private void NameDialog_Loaded(object sender, RoutedEventArgs e)
        {

        }

        private void NameDialog_PrimaryButtonClick(ContentDialog sender, ContentDialogButtonClickEventArgs args)
        {
            inputForRename = inputFromRename.Text;
        }

        private void NameDialog_SecondaryButtonClick(ContentDialog sender, ContentDialogButtonClickEventArgs args)
        {

        }

        private void AllView_DragStarting(UIElement sender, DragStartingEventArgs args)
        {
            args.DragUI.SetContentFromDataPackage();
        }

        private void AllView_DragLeave(object sender, DragEventArgs e)
        {
            
        }

        private void RightClickContextMenu_Opened(object sender, object e)
        {
            var selectedDataItem = tabInstance.instanceViewModel.FilesAndFolders[AllView.SelectedIndex];
            if (selectedDataItem.FileType != "Folder" || AllView.SelectedItems.Count > 1)
            {
                SidebarPinItem.Visibility = Visibility.Collapsed;
                OpenInNewTab.Visibility = Visibility.Collapsed;
                OpenInNewWindowItem.Visibility = Visibility.Collapsed;
            }
            else if (selectedDataItem.FileType == "Folder")
            {
                SidebarPinItem.Visibility = Visibility.Visible;
                OpenInNewTab.Visibility = Visibility.Visible;
                OpenInNewWindowItem.Visibility = Visibility.Visible;
            }
        }
<<<<<<< HEAD
=======

        private void AllView_PreviewKeyDown(object sender, KeyRoutedEventArgs e)
        {
            if (e.Key == VirtualKey.Enter)
            {
                tabInstance.instanceInteraction.List_ItemClick(null, null);
                e.Handled = true;
            }
        }
>>>>>>> bb9e94ed
    }

    public class EmptyFolderTextState : INotifyPropertyChanged
    {


        public Visibility _isVisible;
        public Visibility isVisible
        {
            get
            {
                return _isVisible;
            }

            set
            {
                if (value != _isVisible)
                {
                    _isVisible = value;
                    NotifyPropertyChanged("isVisible");
                }
            }
        }
        public event PropertyChangedEventHandler PropertyChanged;

        private void NotifyPropertyChanged(string info)
        {
            PropertyChanged?.Invoke(this, new PropertyChangedEventArgs(info));
        }

    }
}<|MERGE_RESOLUTION|>--- conflicted
+++ resolved
@@ -319,9 +319,7 @@
                 OpenInNewWindowItem.Visibility = Visibility.Visible;
             }
         }
-<<<<<<< HEAD
-=======
-
+        
         private void AllView_PreviewKeyDown(object sender, KeyRoutedEventArgs e)
         {
             if (e.Key == VirtualKey.Enter)
@@ -330,7 +328,6 @@
                 e.Handled = true;
             }
         }
->>>>>>> bb9e94ed
     }
 
     public class EmptyFolderTextState : INotifyPropertyChanged
