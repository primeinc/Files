--- conflicted
+++ resolved
@@ -179,15 +179,9 @@
             {
                 var response = Connection.SendMessageAsync(new ValueSet() {
                         { "Arguments", "LoadContextMenu" },
-<<<<<<< HEAD
-                        { "FilePath", IsItemSelected ? 
-                            string.Join('|', _SelectedItems.Select(x => x.ItemPath)) : 
-                            App.CurrentInstance.FilesystemViewModel.CurrentFolder.ItemPath},
-=======
                         { "FilePath", IsItemSelected ?
                             string.Join('|', _SelectedItems.Select(x => x.ItemPath)) :
                             ParentShellPageInstance.FilesystemViewModel.CurrentFolder.ItemPath},
->>>>>>> 55850d3a
                         { "ExtendedMenu", shiftPressed },
                         { "ShowOpenMenu", showOpenMenu }}).AsTask().Result;
                 if (response.Status == Windows.ApplicationModel.AppService.AppServiceResponseStatus.Success
