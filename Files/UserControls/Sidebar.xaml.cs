﻿using Files.Filesystem;
using System;
using System.Collections.Generic;
using System.ComponentModel;
using System.IO;
using System.Linq;
using System.Runtime.CompilerServices;
using System.Runtime.InteropServices.WindowsRuntime;
using Windows.Foundation;
using Windows.Foundation.Collections;
using Windows.UI.Xaml;
using Windows.UI.Xaml.Controls;
using Windows.UI.Xaml.Controls.Primitives;
using Windows.UI.Xaml.Data;
using Windows.UI.Xaml.Input;
using Windows.UI.Xaml.Media;
using Windows.UI.Xaml.Media.Animation;
using Windows.UI.Xaml.Navigation;



namespace Files.Controls
{
    public sealed partial class Sidebar : UserControl, INotifyPropertyChanged
    {
        private INavigationControlItem _SelectedSidebarItem;
        public INavigationControlItem SelectedSidebarItem
        {
            get
            {
                return _SelectedSidebarItem;
            }
            set
            {
                if (value != _SelectedSidebarItem)
                {
                    _SelectedSidebarItem = value;
                    NotifyPropertyChanged("SelectedSidebarItem");
                }
            }
        }

        public Sidebar()
        {
            this.InitializeComponent();

        }

        private INavigationControlItem _SelectedSidebarItem;
        public INavigationControlItem SelectedSidebarItem
        {
            get
            {
                return _SelectedSidebarItem;
            }
            set
            {
                if (value != _SelectedSidebarItem)
                {
                    _SelectedSidebarItem = value;
                    NotifyPropertyChanged("SelectedSidebarItem");
                }
            }
        }

        public event PropertyChangedEventHandler PropertyChanged;
        private void NotifyPropertyChanged([CallerMemberName] string propertyName = "")
        {
            PropertyChanged?.Invoke(this, new PropertyChangedEventArgs(propertyName));
        }

<<<<<<< HEAD
        public event PropertyChangedEventHandler PropertyChanged;
        private void NotifyPropertyChanged([CallerMemberName] string propertyName = "")
        {
            PropertyChanged?.Invoke(this, new PropertyChangedEventArgs(propertyName));
        }

=======
>>>>>>> 0785fff2
        private void Sidebar_ItemInvoked(Microsoft.UI.Xaml.Controls.NavigationView sender, Microsoft.UI.Xaml.Controls.NavigationViewItemInvokedEventArgs args)
        {
            (App.CurrentInstance.OperationsControl as RibbonArea).RibbonViewModel.HomeItems.isEnabled = false;
            (App.CurrentInstance.OperationsControl as RibbonArea).RibbonViewModel.ShareItems.isEnabled = false;

            if (args.InvokedItem == null)
            {
                return;
            }

            switch ((args.InvokedItemContainer.DataContext as INavigationControlItem).ItemType)
            {
                case NavigationControlItemType.Location:
                    {
                        var ItemPath = (args.InvokedItemContainer.DataContext as INavigationControlItem).Path; // Get the path of the invoked item

                        if (ItemPath.Equals("Home", StringComparison.OrdinalIgnoreCase)) // Home item
                        {
                            App.CurrentInstance.ContentFrame.Navigate(typeof(YourHome), "New tab", new SuppressNavigationTransitionInfo());

                            (App.CurrentInstance.OperationsControl as RibbonArea).RibbonViewModel.HomeItems.isEnabled = false;
                            (App.CurrentInstance.OperationsControl as RibbonArea).RibbonViewModel.ShareItems.isEnabled = false;
                            (App.CurrentInstance.OperationsControl as RibbonArea).RibbonViewModel.LayoutItems.isEnabled = false;
                        }
                        else if (ItemPath.Equals(App.AppSettings.PicturesPath, StringComparison.OrdinalIgnoreCase)) // Photo item
                        {
                            App.CurrentInstance.ContentFrame.Navigate(typeof(PhotoAlbum), args.InvokedItemContainer.Tag.ToString(), new SuppressNavigationTransitionInfo());

                            (App.CurrentInstance.OperationsControl as RibbonArea).RibbonViewModel.HomeItems.isEnabled = false;
                            (App.CurrentInstance.OperationsControl as RibbonArea).RibbonViewModel.ShareItems.isEnabled = false;
                            (App.CurrentInstance.OperationsControl as RibbonArea).RibbonViewModel.LayoutItems.isEnabled = true;

                        }
                        else // Any other item
                        {
                            App.CurrentInstance.ContentFrame.Navigate(typeof(GenericFileBrowser), args.InvokedItemContainer.Tag.ToString(), new SuppressNavigationTransitionInfo());

                            (App.CurrentInstance.OperationsControl as RibbonArea).RibbonViewModel.HomeItems.isEnabled = false;
                            (App.CurrentInstance.OperationsControl as RibbonArea).RibbonViewModel.ShareItems.isEnabled = false;
                            (App.CurrentInstance.OperationsControl as RibbonArea).RibbonViewModel.LayoutItems.isEnabled = true;
                        }

                        break;
                    }
                case NavigationControlItemType.OneDrive:
                    {
                        App.CurrentInstance.ContentFrame.Navigate(typeof(GenericFileBrowser), App.AppSettings.OneDrivePath, new SuppressNavigationTransitionInfo());
                        break;
                    }
                default:
                    {
                        var clickedItem = args.InvokedItemContainer;

                        App.CurrentInstance.ContentFrame.Navigate(typeof(GenericFileBrowser), clickedItem.Tag.ToString(), new SuppressNavigationTransitionInfo());
                        App.CurrentInstance.NavigationToolbar.PathControlDisplayText = clickedItem.Tag.ToString();
                        (App.CurrentInstance.OperationsControl as RibbonArea).RibbonViewModel.LayoutItems.isEnabled = true;

                        break;
                    }
            }

            App.CurrentInstance.NavigationToolbar.PathControlDisplayText = App.CurrentInstance.ViewModel.Universal.WorkingDirectory;
        }

        private void NavigationViewItem_RightTapped(object sender, RightTappedRoutedEventArgs e)
        {
            Microsoft.UI.Xaml.Controls.NavigationViewItem sidebarItem = (Microsoft.UI.Xaml.Controls.NavigationViewItem)sender;
            var item = sidebarItem.DataContext as LocationItem;
            if (!item.IsDefaultLocation)
            {
                SideBarItemContextFlyout.ShowAt(sidebarItem, e.GetPosition(sidebarItem));
                App.rightClickedItem = item;
            }
        }
    }

    public class NavItemDataTemplateSelector : DataTemplateSelector
    {
        public DataTemplate LocationNavItemTemplate { get; set; }
        public DataTemplate DriveNavItemTemplate { get; set; }
        public DataTemplate LinuxNavItemTemplate { get; set; }
        public DataTemplate HeaderNavItemTemplate { get; set; }

        protected override DataTemplate SelectTemplateCore(object item)
        {
            if (item != null && item is INavigationControlItem)
            {
                INavigationControlItem navControlItem = item as INavigationControlItem;
                switch (navControlItem.ItemType)
                {
                    case NavigationControlItemType.Location:
                        return LocationNavItemTemplate;
                    case NavigationControlItemType.Drive:
                        return DriveNavItemTemplate;
                    case NavigationControlItemType.OneDrive:
                        return DriveNavItemTemplate;
                    case NavigationControlItemType.LinuxDistro:
                        return LinuxNavItemTemplate;
                    case NavigationControlItemType.Header:
                        return HeaderNavItemTemplate;
                }
            }
            return null;
        }
    }
}<|MERGE_RESOLUTION|>--- conflicted
+++ resolved
@@ -69,15 +69,6 @@
             PropertyChanged?.Invoke(this, new PropertyChangedEventArgs(propertyName));
         }
 
-<<<<<<< HEAD
-        public event PropertyChangedEventHandler PropertyChanged;
-        private void NotifyPropertyChanged([CallerMemberName] string propertyName = "")
-        {
-            PropertyChanged?.Invoke(this, new PropertyChangedEventArgs(propertyName));
-        }
-
-=======
->>>>>>> 0785fff2
         private void Sidebar_ItemInvoked(Microsoft.UI.Xaml.Controls.NavigationView sender, Microsoft.UI.Xaml.Controls.NavigationViewItemInvokedEventArgs args)
         {
             (App.CurrentInstance.OperationsControl as RibbonArea).RibbonViewModel.HomeItems.isEnabled = false;
