﻿using System.Collections.Generic;

namespace Locations
{
    public class FavoriteLocationItem
    {
        public string ImageSource { get; set; }
        public string Icon { get; set; }
        public string Text { get; set; }
        public string Tag { get; set; }
        //public string DominantImageColor { get; set; }
    }

    public class ItemLoader
    {
        public static List<FavoriteLocationItem> itemsAdded = new List<FavoriteLocationItem>();
        public static void DisplayItems()
        {
            itemsAdded.Add(new FavoriteLocationItem() { ImageSource = "Assets/Cards/Gradients/Blue.png", Icon = "\xE896", Text = "Downloads", Tag = "Downloads" });
            itemsAdded.Add(new FavoriteLocationItem() { ImageSource = "Assets/Cards/Gradients/Green.png", Icon = "\xE8A5", Text = "Documents", Tag = "Documents" });
            itemsAdded.Add(new FavoriteLocationItem() { ImageSource = "Assets/Cards/Gradients/Orange.png", Icon = "\xEB9F", Text = "Pictures", Tag = "Pictures" });
<<<<<<< HEAD
            itemsAdded.Add(new FavoriteLocationItem() { ImageSource = "Assets/Cards/Gradients/Pink.png", Icon = "\xEC4F", Text = "Music", Tag = "Music"});
=======
            itemsAdded.Add(new FavoriteLocationItem() { ImageSource = "Assets/Cards/Gradients/Pink.png", Icon = "\xEC4F", Text = "Music", Tag = "Music" });
>>>>>>> 0785fff2
            itemsAdded.Add(new FavoriteLocationItem() { ImageSource = "Assets/Cards/Gradients/Red.png", Icon = "\xE8B2", Text = "Videos", Tag = "Videos" });
        }
    }
}<|MERGE_RESOLUTION|>--- conflicted
+++ resolved
@@ -19,11 +19,7 @@
             itemsAdded.Add(new FavoriteLocationItem() { ImageSource = "Assets/Cards/Gradients/Blue.png", Icon = "\xE896", Text = "Downloads", Tag = "Downloads" });
             itemsAdded.Add(new FavoriteLocationItem() { ImageSource = "Assets/Cards/Gradients/Green.png", Icon = "\xE8A5", Text = "Documents", Tag = "Documents" });
             itemsAdded.Add(new FavoriteLocationItem() { ImageSource = "Assets/Cards/Gradients/Orange.png", Icon = "\xEB9F", Text = "Pictures", Tag = "Pictures" });
-<<<<<<< HEAD
-            itemsAdded.Add(new FavoriteLocationItem() { ImageSource = "Assets/Cards/Gradients/Pink.png", Icon = "\xEC4F", Text = "Music", Tag = "Music"});
-=======
             itemsAdded.Add(new FavoriteLocationItem() { ImageSource = "Assets/Cards/Gradients/Pink.png", Icon = "\xEC4F", Text = "Music", Tag = "Music" });
->>>>>>> 0785fff2
             itemsAdded.Add(new FavoriteLocationItem() { ImageSource = "Assets/Cards/Gradients/Red.png", Icon = "\xE8B2", Text = "Videos", Tag = "Videos" });
         }
     }
